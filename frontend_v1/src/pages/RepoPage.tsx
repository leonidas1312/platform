--- conflicted
+++ resolved
@@ -371,12 +371,7 @@
         headers: {
           Authorization: `token ${getUserToken()}`,
         },
-<<<<<<< HEAD
-      )
-=======
-      })
-
->>>>>>> d478f1c3
+      })
       if (starRes.ok) {
         reloadRepoData()
       } else {
@@ -384,17 +379,10 @@
       }
     } catch (err) {
       console.error("Error toggling star state:", err)
-<<<<<<< HEAD
-    } 
+    }
     finally {
       setEditorLoading(false)
     }
-=======
-    }
-    // finally {
-    //   setEditorLoading(false)
-    // }
->>>>>>> d478f1c3
   }
 
   const handleSaveQubotCard = async (formData: any) => {
@@ -1008,23 +996,10 @@
               {config?.description || repo.description || "No description provided."}
             </p>
             <div className="flex gap-2 items-center ml-auto">
-<<<<<<< HEAD
               <Button 
                 onClick={() => {toggleStar()}} variant="outline" size="sm" className="h-8">
                 <Star className={`mr-1 h-4 w-4 ${hasRepoStarred ? "fill-current" : ""}`} />
                 {hasRepoStarred ? "Unstar" : "Star"}
-=======
-              <Button
-                onClick={() => {
-                  toggleStar()
-                }}
-                variant="outline"
-                size="sm"
-                className="h-8"
-              >
-                <Star className="mr-1 h-4 w-4" />
-                TsiaoStarr
->>>>>>> d478f1c3
                 <Badge variant="secondary" className="ml-1 rounded-sm px-1">
                   {repo.stars_count}
                 </Badge>
@@ -1504,4 +1479,4 @@
       </Dialog>
     </Layout>
   )
-}
+}